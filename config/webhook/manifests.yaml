<<<<<<< HEAD

=======
---
apiVersion: admissionregistration.k8s.io/v1
kind: MutatingWebhookConfiguration
metadata:
  name: mutating-webhook-configuration
webhooks:
- admissionReviewVersions:
  - v1
  clientConfig:
    service:
      name: webhook-service
      namespace: system
      path: /validate-network-kubesphere-io-v1alpha2-svc
  failurePolicy: Fail
  name: mutating.eip.network.kubesphere.io
  rules:
  - apiGroups:
    - ""
    apiVersions:
    - v1
    operations:
    - CREATE
    resources:
    - services
  sideEffects: NoneOnDryRun
---
>>>>>>> d710fa6f
apiVersion: admissionregistration.k8s.io/v1
kind: ValidatingWebhookConfiguration
metadata:
  name: validating-webhook-configuration
webhooks:
- admissionReviewVersions:
  - v1
  clientConfig:
    service:
      name: webhook-service
      namespace: system
      path: /validate-network-kubesphere-io-v1alpha2-eip
  failurePolicy: Fail
  name: validate.eip.network.kubesphere.io
  rules:
  - apiGroups:
    - network.kubesphere.io
    apiVersions:
    - v1alpha2
    operations:
    - CREATE
    - UPDATE
    - DELETE
    resources:
    - eips
  sideEffects: NoneOnDryRun<|MERGE_RESOLUTION|>--- conflicted
+++ resolved
@@ -1,33 +1,4 @@
-<<<<<<< HEAD
 
-=======
----
-apiVersion: admissionregistration.k8s.io/v1
-kind: MutatingWebhookConfiguration
-metadata:
-  name: mutating-webhook-configuration
-webhooks:
-- admissionReviewVersions:
-  - v1
-  clientConfig:
-    service:
-      name: webhook-service
-      namespace: system
-      path: /validate-network-kubesphere-io-v1alpha2-svc
-  failurePolicy: Fail
-  name: mutating.eip.network.kubesphere.io
-  rules:
-  - apiGroups:
-    - ""
-    apiVersions:
-    - v1
-    operations:
-    - CREATE
-    resources:
-    - services
-  sideEffects: NoneOnDryRun
----
->>>>>>> d710fa6f
 apiVersion: admissionregistration.k8s.io/v1
 kind: ValidatingWebhookConfiguration
 metadata:
